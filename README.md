--- conflicted
+++ resolved
@@ -1,11 +1,6 @@
 # rsk: the requirements tracking tool made for developers
-<<<<<<< HEAD
-**rsk** is a intended to be an easy to use tool for a someone at any skill
-level or quality background to easily write and track their requirements. 
-=======
 **rsk** follows the principle that Requirements, Specs and Tests (RST) are in the 
 alphabet, so they should be as easy to get as your ABC's!
->>>>>>> a0b147a6
 
 ## Tutorial
 Once installed call `rsk -h` and see the help message. `rsk tutorial` will start the
